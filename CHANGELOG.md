All notable changes to this project will be documented in this file.

The format is based on [Keep a Changelog](https://keepachangelog.com/en/1.0.0/),
and this project adheres to [Semantic Versioning](https://semver.org/spec/v2.0.0.html).

## [Unreleased]

### Added
- `web.test()` to simply test if the authentication is configured correctly and raise exception otherwise.
<<<<<<< HEAD
=======
- Add `SimulationTask.get_running_tasks()` to get a list of running tasks from the server.
- Argument `scale` to `ModeSolver.plot_field` to control plot scaling.
- Retry for set number of seconds in web functions if internet connection error.
- Adjoint processing is done server side by default, to avoid unnecessary downloading of data.
- `run_local` and `run_async_local` options in `tidy3d.plugins.adjoint.web` to provide way to run adjoint processing locally.
- `JaxPolySlab` in `adjoint` plugin, which can track derivatives through its `.vertices`.
- Fully anisotropic medium class (`FullyAnisotropicMedium`) that allows to simulate materials with permittivity and conductivity tensors oriented arbitrary with respect to simulation grid.
>>>>>>> 23b23d6d

### Changed
- Perfect electric conductors (PECs) are now modeled as high-conductivity media in both the frontend and backend mode solvers, and their presence triggers the use of a preconditioner to improve numerical stability and robustness. Consequently, the mode solver provides more accurate eigenvectors and field distributions when PEC structures are present.
- Include source amplitude in `amp_time`.
- Increased the maximum allowed estimated simulation data storage to 50GB. Individual monitors with projected data larger than 10GB will trigger a warning.
- `PolySlab.inside` now uses `matplotlib.path.contains_points`.
- `JaxCustomMedium` accepts a maximum of 250,000 grid cells.

### Fixed
- Log messages provide the correct caller origin (file name and line number).
- `Medium2D` is removed from the list of allowed options for `Simulation.medium` in the documentation.
- Symmetry works properly in `adjoint` plugin.

## [2.1.1] - 2023-4-25

### Added

### Changed
- `adjoint` plugin now filters out adjoint sources that are below a threshold in amplitude relative to the maximum amplitude of the monitor data, reducing unnecessary processing by eliminating sources that won't contribute to the gradient.
- `web.run_async` uses `Batch` under the hood instead of `asyncio`.

### Fixed
- More helpful error messages from HTTP responses.
- Bug in `_validate_no_structures_pml`, which was using wrong pml thicknesses.
- Broken `callback_url` in webapi.

## [2.1.1] - 2023-4-25

### Added

### Changed

### Fixed
- More helpful error messages from HTTP responses.
- Bug in `_validate_no_structures_pml`, which was using wrong pml thicknesses.
- Broken `callback_url` in webapi.

## [2.1.0] - 2023-4-18

### Added
- Group index calculation added to ModeSpec.
- Waveguide plugin for quickly calculating modes in dielectric waveguides.
- `ElectromagneticFieldData.dot_intep` to calculate mode overlap integrals between modes with different discretizations.
- `ElectromagneticFieldData.mode_area` to calculate the effective mode area.
- `ElectromagneticFieldData.intensity` returns the sum of the squared components of the electric field.
- Group index calculation added to ModeSolver.
- Web interface prints clickable link to task on Tidy3D web interface.
- Allow configuration through API key in python via `tidy3d.web.configure(apikey: str)` function.

### Changed
- `adjoint` plugin now filters out adjoint sources that are below a threshold in amplitude relative to the maximum amplitude of the monitor data, reducing unnecessary processing by eliminating sources that won't contribute to the gradient.
- `ArrayLike` fields use `np.ndarray` internally instead of `TidyNDArray` subclass. Tidy3D objects are no longer hashable, instead, hash the `obj.json()` string.

### Fixed
- `web.Batch` monitoring is more robust, will not raise exception if a job errors or diverges. In this case, the progressbar text will render in red.
- More robust handling for 2D structure validator.

## [2.0.3] - 2023-4-11

### Added

### Changed
- Times logged in `tidy3d.log` during solver run now split into `Solver time` (time-stepping only), `Field projection time` (after the time stepping if any field projection monitors present) and `Data write time` (when the raw data is packaged to disk). Previously, `Solver time` used to include the `Field projection time` and not `Data write time`.

### Fixed
- Port name duplication in smatrix plugin for multimode ports.
- Web functions create the leading directories for the supplied filename if they don't exist.
- Some docstring examples that were giving warnings.
- `web.monitor()` only prints message when condition met.
- PML boxes have non-zero extent along any dimensions where the simulation has 0 size, to fix plotting issues for 2D simulations.
- Improved PEC handling around curved interfaces and structure intersections. Old handling accessible with `subpixel=False` (previously, it was independent of the subpixel setting).
- Fix to field projections sometimes containing `NaN` values.

## [2.0.2] - 2023-4-3

### Added

### Changed

### Fixed
- Bug in web interface when `Simulation` upload was not putting quotes around `td.inf` values.

## [2.0.1] - 2023-3-31

### Added

### Changed
- Default Tidy3D logging level is now set to `'WARNING'`.
- Tidy3D is no longer pip installable from `tidy3d-beta` on PyPI.
- Plugins must be imported from their respective directories, eg. `from tidy3d.plugins.mode import ModeSolver`.
- Removed `Geometry.intersections()`.
- Log level only accepts upper case strings.
- `PolySlab` `reference_plane` is `"middle"` by default.
- Boundary conditions are now `PML()` by default.
- `PointDipole` sources now have a continuous dependence on the source position, as opposed to snapping to Yee grid locations. Behavior is controlled by the `interpolate` argument, set to `True` by default. 
- `smatrix` plugin accepts list of frequencies and returns data as an `xarray.DataArray` instead of a nested `dict`.
- `importlib-metadata` version set to `>= 6.0.0`.

### Fixed
- Helpful error message if user has insufficient credits.

## [1.10.0] - 2023-3-28

### Added
- `TriangleMesh` class for modeling geometries specified by triangle surface meshes, with support for STL file import.
- Total-field scattered-field (TFSF) source which allows angled plane waves to be injected into a finite region of space (the total-field region), such that only scattered fields exist outside this region (scattered-field region).
- `Medium2D` class for surface conductivity model of a 2D material.
- Entries in `material_library` for graphene and some common TMDs.
- Ability to create a 2D representation of a thin 3D material.
- `SimulationData.plot_field` accepts new field components and values, including the Poynting vector.
- `SimulationData.get_poynting_vector` for calculating the 3D Poynting vector at the Yee cell centers.
- Post-init validation of Tidy3D components.
- Validate post-Simulation init to error if any structures have bounds that terminate inside of the PML.
- Validate `slab_bounds` for `PolySlab`.

### Changed
- Tidy3D account authentication done solely through API key. Migration option offered for useres with old username / password authentication.
- `export_matlib_to_file` in `material_library` exports material's full name in addition to abbreviation.
- Simpler progress bars for `run_async`.
- Medium property `n_cfl` added to adjust time step size according to CFL condition.
- In the mode solver plugin, regular methods in `solver.py` transformed into classmethods.
- `ArrayLike` types are stored internally as `np.ndarray` and written to json as lists. `constrained_array()` provides way to validate `ArrayLike` values based on `ndim` and `dtype`.
- Pip installing tidy3d automatically creates `~/.tidy3d` directory in home directory.
- Percentage done and field decay determined through http request.
- `SourceTime` plotting methods `.plot()` and `.plot_spectrum()` accept a `val` kwarg, which selects which part of the data (`'real'`, `'imag'`, or `'abs'`) to plot, rather than plotting all at once.

### Fixed
- Bug in remote file transfer when client environment has no correct certificate authority pem file install locally. 
- Tidy3D exceptions inherit from `ValueError` so they are handled properly by pydantic.
- Two unstable materials in `material_library`: `Cu_JohnsonChristy1972` and `Ni_JohnsonChristy1972`. `TiOx_HoribStable` added for improved stability.
- Bug in infinite long cylinder when the `reference_plane` is not at the bottom or the cylinder is slanted.

## [1.9.3] - 2023-3-08

### Fixed
- Allow new `tidy3d.config.logging_level` to accept lower case for backwards compatibility.

## [1.9.2] - 2023-3-08

### Added
- `set_logging_console` allows redirection of console messages to stderr.

### Changed
- Use custom logger to avoid changing global logging state when importing tidy3d.
- Separate logging configuration from custom exception definitions.

## [1.9.1] - 2023-3-06

### Fixed
- Avoiding shapely warning in some cases when checking intersection with an empty shape.
- `Medium.eps_model` error when supplied a list of frequencies rather than a numpy array.
- Set install requirement `rich<12.6.0` to fix double output in webapi functions.

## [1.9.0] - 2023-3-01

### Added
- Specification of relative permittivity distribution using raw, user-supplied data through a `CustomMedium` component.
- Automatic differentiation through `Tidy3D` simulations using `jax` through `tidy3d.plugins.adjoint`.
- New Drude model variants for Gold and Silver in the `material_library`.
- Plugin `ComplexPolySlab` for supporting complex polyslabs containing self-intersecting polygons during extrusion.
- Asynchronous running of multiple simulations concurrently using `web.run_async`.
- Jax-compatible `run_async` in the `adjoint` plugin for efficiently running multi-simulation objectives concurrently and differentiating result.
- Warning in `Simulation.epsilon` if many grid cells and structures provided and slow run time expected as a result.
- `verbose` option in `tidy3d.web` functions and containers. If `False`, there will be no non-essential output when running simulations over web api.
- Warning if PML or absorbing boundaries are used along a simulation dimension with zero size.

### Changed
- Saving and loading of `.hdf5` files is made orders of magnitude faster due to an internal refactor.
- `PolySlab.from_gds` supports `gds_cell` from both `gdspy` and `gdstk`, both packages are made optional requirements.
- Adjoint plugin `JaxCustomMedium` is made faster and can handle several thousand pixels without significant overhead.
- Jax is made an optional requirement. The adjoint plugin supports jax versions 0.3 and 0.4 for windows and non-windows users, respectively.
- Issue a deprecation warning that `Geometry.intersections` will be renamed to `Geometry.intersections_plane` in 2.0.
- Limit some warnings to only show for the first structure for which they are encountered.
- Billed flex unit no longer shown at the end of `web.run` as it may take a few seconds until it is available. Instead, added a `web.real_cost(task_id)` function to get the cost after a task run.
- Refactored `tidy3d.web` for more robustness and test coverage.

### Fixed
- Progressbars always set to 100% when webapi functions are finished.
- Faster handling of `Geometry.intersects` and `Geometry.inside` by taking into account geometry bounds.
- Numpy divide by zero warning in mode solver fixed by initializing jacobians as real instead of complex.
- Bug in validators for 2D objects being in homogeneous media which were looking at the infinite plane in which the objects lie. This can also significantly speed up some validators in the case of many structures.
- Sources and monitors with bend radii are displayed with curved arrows.

## [1.8.4] - 2023-2-13

### Fixed
- Error importing `Axes` type with most recent `matplotlib` release (3.7).

## [1.8.3] - 2023-1-26

### Fixed
- Bug in `Simulation.epsilon` with `coord_key="centers"` in which structures were not rendered.
- Missing `@functools.wrap` in `ensure_freq_in_range` decorator from `medium.py` causing incorrect docstrings.

## [1.8.2] - 2023-1-12

### Added
- Warning if users install via `tidy3d-beta` on pip, from now on, best to use `tidy3d` directly.
- Support for dispersive media in `AnisotropicMedium`

### Changed
- Support shapely version >=2.0 for all python versions.
- Internally refactor `Simulation.epsilon` and move `eps_diagonal` to `Structure` in preparation for future changes.
- Readme displays updated instructions for installing tidy3d (remove beta version mention).

### Fixed
- Field decay warning in mode solver when symmetry present.
- Formatting bug in Tidy3d custom exceptions.

### Removed

## [1.8.1] - 2022-12-30

### Added
- Environment variable `TIDY3D_SSL_VERIFY` to optionally disable SSL authentication (default is `True`).
- Billed FlexUnit cost displayed at the end of `web.monitor`.

### Fixed
- Bug on Windows systems with submitting `CustomFieldSource` data to the server.
- Fix to `FieldData.symmetry_expanded_copy` for monitors with `colocate=True`.

### Changed
- The `Simulation` version updater is called every time a `Simulation` object is loaded, not just `from_file`.
- Boundary specifications that rely on the default `Periodic` boundary now print a deprecation warning, as the default boundaries will change to
 `PML` in Tidy3D 2.0. 

## [1.8.0] - 2022-12-14

### Added
- `CustomFieldSource` that can inject arbitrary source fields.
- `ElectromagneticFieldData.flux` property for data corresponding to 2D monitors, and `ElectromagneticFieldData.dot`
method for computing the overlap integral over two sets of frequency-domain field data.
- Data corresponding to 2D `FieldMonitor` and `FieldTimeMonitor`, as well as to `ModeSolverMonitor`, now also stores `grid_correction` data
 related to the finite grid along the normal direction. This needs to be taken into account to avoid e.g. numerical oscillations of the flux
 with the exact position of the monitor that is due to the interpolation from the grid cell boundaries. These corrections are automatically
 applied when using the `flux` and `dot` methods.
- Resonance finding plugin for estimating resonance frequency and Q-factor of multiple resonances from time-domain data.
 Accessed through `tidy3d.plugins.ResonanceFinder`.
- New `.updated_copy(**kwargs)` method to all tidy3d objects to add a more convenient shortcut to copying an instance with updated fields, 
 i.e. `med.copy(update=dict(permittivity=3.0))` becomes `med.updated_copy(permittivity=3.0)`.
- Test support for python 3.11.
- `sidewall_angle` option for `Cylinder` that allows a `Cylinder` to be tuned into a conical frustum or a cone.
- `reference_plane` for `PolySlab` that provides options to define the vertices at the bottom, middle, or top of the `PolySlab`.
- Automesh generation: `MeshOverrideStructure` that allows for a direct grid size specification in override structures,
 and `dl_min` that bounds the minimal grid size.
- More material models to the material database such as gold from Olman2012.
- In `AdvancedFitterParam` for `StableDispersionFitter`, `random_seed` option to set the random seed,
 and `bound_f_lower` to set the lower bound of pole frequency.
- Introduced the option to project fields at near, intermediate, and far distances using an exact Green's function formalism which does not
 make far-field approximations. This can be enabled in any `AbstractFieldProjectionMonitor` by setting `far_field_approx=False`. A tutorial notebook
 as a comprehensive reference for field projections was added to the documentation.
- Tracking of modes in `ModeSolverData` based on overlap values, controlled through `ModeSpec.track_freq`.
- Native broadband support for `GassuainBeam` `AstigmaticGaussianBeam`, and `ModeSource` through the `num_freqs` argument.
- Apodization option for frequency-domain monitors to ignore temporal data in the beginning and/or end of a simulation


### Changed
- Minimum flex unit charge reduced from `0.1` to `0.025`.
- Default courant factor was changed from `0.9` to `0.99`.
- A point dipole source placed on a symmetry plane now always has twice the amplitude of the same source in a simulation without the 
 symmetry plane, as expected by continuity with the case when the dipole is slightly off the symmetry plane, in which case 
 there are effectively two dipoles, the original one and its mirror image. Previously, the amplitude was only doubled for dipoles polarized normal 
 to the plane, because of Yee grid specifics.
- `FluxMonitor` and `FluxTimeMonitor` no longer snap fields to centers, but instead provide continuous interpolation of the flux over the
 exact geometry of the monitor.
- Major refactor to internal handling of data structures, including pure `Dataset` components that do not depend on other `Tidy3D` components and may
 therefore be used to define custom data in `Tidy3D` models.
- Speed and memory usage improvement when writing and reading Tidy3d models to and from `.hdf5` files.
- Writing `Tidy3D` models containing custom data to `.json` file will log a warning and exclude the raw data from the file for performance reasons.
- Material database reorganization and fixing a few references to the dispersion data.
- The name `Near2Far` has been replaced with `FieldProjection`. For example, `Near2FarAngleMonitor` is now `FieldProjectionAngleMonitor`.
- The API for far field projections has been simplified and several methods have now become properties. 
 For example, the radar cross section is now accessed as `.radar_cross_section`, not `.radar_cross_section()`.
- Added a method `renormalize_fields` to `AbstractFieldProjectionData` to re-project far fields to different projection distances.
- The API for `DiffractionData` was refactored to unify it with the API for `AbstractFieldProjectionData`.
- The user no longer needs to supply `orders_x` and `orders_y` when creating a `DiffractionMonitor`; all allowed orders are automatically
generated and returned in the resulting `DiffractionData`.
- The user no longer needs to supply a `medium` when creating a `DiffractionMonitor` or any `AbstractFieldProjectionMonitor`; the medium through
which fields are to be projected is now determined automatically based on the medium in which the monitor is placed.
- The following attributes of `AbstractFieldProjectionMonitor` are now properties rather than methods:
`fields_spherical`, `fields_cartesian`, `power`, `radar_cross_section`.


### Fixed
- Some issues in `DiffractionMonitor` that is not `z`-normal that could lead to solver errors or wrong results.
- Bug leading to solver error when `Absorber` boundaries with `num_layers = 0` are used.
- Bug leading to solver error when a `FieldMonitor` crosses a `BlochBoundary` and not all field components are recorded.
- When running a `Batch`, `path_dir` is created if not existing.
- Ignore shapely `STRtree` deprecation warning.
- Ignore x axis when plotting 1D `Simulation` cross sections to avoid plot irregularities.
- Local web api tests.
- Use Tidy3D logger for some warnings that used to use default python logging.
 
### Changed

- Replaced `gdspy` dependency with `gdstk`.

## [1.7.1] - 2022-10-10

### Added
- `medium` field in `DiffractionMonitor` for decomposition of fields that are not in vacuum.

### Fixed
- Bug in meshing an empty simulation with zero size along one dimension.
- Bug causing error in the solver when a `PermittivityMonitor` is present in the list of monitors and is not at the end of the list.

## [1.7.0] - 2022-10-03

### Added
- `DiffractionMonitor` to compute the power amplitude distribution in all diffraction orders in simulations of periodic structures.
- `PolySlab` can be oriented along `x` or `y`, not just `z`.

### Removed
- Loading components without validation no longer supported as it is too unpredictable.
- Webplots plugin was removed as it was cumbersome to maintain and no longer used in web UI.

## [1.6.3] - 2022-9-13

### Added
- Type field for `DataArray` subclasses written to `hdf5`.

### Fixed
- Docstring for `FluxMonitor` and `FluxTimeMonitor`.

### Removed
- Explicit error message about `grid_size` deprecation.

## [1.6.2] - 2022-9-6

### Added
- Support for `Near2Far` monitors in the presence of simulation symmetries.

### Fixed
- Bug in 3D `Near2Far` monitors where surfaces defined in `exclude_surfaces` will no actually be excluded.
- Bug in getting angles from `k`-space values in `Near2FarKSpaceMonitor`.
- Bug in `SimulationData.plot_field` when getting the position along the normal axis for a 2D plot.

## [1.6.1] - 2022-8-31

### Fixed
- Bug in new simulation upload on Windows machines.

## [1.6.0] - 2022-8-29

### Added
- New classes of near-to-far monitors for server-side computation of the near field to far field projection.
- Option to exlude `DataArray` Fields from a `Tidy3dBaseModel` json.
- Option to save/load all models to/from `hdf5` format.
- Option to load base models without validation.
- Support negative sidewall angle for slanted `PolySlab`-s.
- Option to specify only a subset of the S-matrix to compute in the S-matrix plugin, as well as to provide mapping between elements (due to symmetries).
- More Lorentz-Drude material models to the material database.

### Fixed
- Raise a more meaningful error if login failed after `MAX_ATTEMPTS`.
- Environment login credentials set to `""` are now ignored and credentials stored to file are still looked for.
- Improved subpixel coefficients computation around sharp edges, cornes, and three-structure intersections.

### Changed
- Major refactor of the way data structures are used internally.
- `ModeFieldMonitor` -> `ModeSolerMonitor` with associated `ModeSolverData`. `ModeSolverData` is now also stored internally in `ModeSolver`, 
 and the `plot_field` method can be called directly from `ModeSolver` instead of `ModeSolverData`.
- Field data for monitors that have a zero size along a given dimension is now interpolated to the exact `monitor.center` along that dimension.
- Removed `nlopt` from requirements, user-side material fitting now uses `scipy`.
- New Field `normalize_index` in `Simulation` - used to be input parameter when loading simulation data. A given `SimulationData` 
 can still be renormalized to a different source later on using the new `SimulationData.renormalize`.
- `FluxMonitor` and `FluxTimeMonitor`-s can now have a 3D box geometry, in which case the flux going out of all box surfaces is computed (optionally, 
 some surfaces can be excluded).
- Frequency-domain monitors require a non-empty list of frequencies.
- Reduced the minimum flex unit cost to run a simulation to `0.1`.
- Reduced the premium cost for dispersive materials in typical cases.
- Added a cost for monitors that should be negligible in typical cases but affects large monitors that significantly slow down the simulation.

## [1.5.0] - 2022-7-21

### Fixed
- Bug in computing the `bounds` of `GeometryGroup`.
- Bug in auto-mesh generation.

### Added
- Ability to compute field projections server-side.

### Changed
- All Tidy3D components apart from data structures are now fully immutable.
- Stopped support for python 3.6, improved support for python 3.10.
- Web material fitter for lossless input data (no `k` data provided) will now return a lossless medium.
- `sort_by` changed to `filter_pol` in `ModeSpec`.
- `center` no longer a field of all `Geometry` components, instead only present when needed, 
 removed in `PolySlab` and `GeometryGroup`. `Planar` geometries no longer have a mandatory `length` field, but 
 have `center_axis` and `lengt_axis` properties for the center and length along the extrusion axis. `PolySlab` now defined exclusively through `slab_bounds`, 
 while `Cylinder` through `center` and `length`.
- In mode solver, allow precision to switch between double and single precision.
- Near-to-far transformation tool is no longer a plugin, but is now part of Tidy3D's new core data structures


## [1.4.1] - 2022-6-13

### Fixed
- Bug in plotting polarization of a nomral incidence source for some `angle_phi`.
- Bloch vector values required to be real rather than complex.
- Web security mitigation.

## [1.4.0] - 2022-6-3

### Fixed
- Bug in plotting when alpha is turned off in permittivity overlay.
- Bug in plotting polarization of an angled incidence source (S,P -> P,S).
- Throw warning if user tries to download data instances in `yaml` or `json` format. 
- Arrow length plotting issues for infinite sources.
- Issues with nonuniform mesh not extending exactly to simulation boundaries.

### Added
- Bloch periodic boundary conditions, enabling modeling of angled plane wave.
- `GeometryGroup` object to associate several `Geometry` intances in a single `Structure` leading to improved performance for many objects.
- Ability to uniquely specify boundary conditions on all 6 `Simulation` boundaries.
- Options in field montitors for spatial downsampling and evaluation at yee grid centers.
- `BatchData.load()` can load the data for a batch directly from a directory.
- Utility for updating `Simulation` objects from old versions of `Tidy3d` to current version.
- Explicit `web.` functions for downloading only `simulation.json` and `tidy3d.log` files.

### Changed
- `Batch` objects automatically download their json file upon `download` and `load`.
- Uses `shapely` instead of `gdspy` to merge polygons from a gds cell.
- `ComponentModeler` (S matrix tool) stores the `Batch` rather than the `BatchData`.
- Custom caching of properties to speed up subsequent calculations.
- Tidy3d configuration now done through setting attributes of `tidy3d.config` object.

## [1.3.3] - 2022-5-18

### Fixed

 - Bug in `Cylinder.inside` when `axis != 2`.

### Added

 - `AstigmaticGaussianBeam` source.

### Changed

 - Internal functions that may require hashing the simulation many times now use a `make_static` decorator. This pre-computes the simulation hash and stores it,
 and makes sure that the simulation has not changed at the beginning and end of the function execution.
 - Speeding up initialization of `PolySlab` when there is no dilation or slant angle.
 - Allow customizing data range that colormap covers in `plot_field`.
 - Speeding up of the automatic grid generation using Rtree and other improvements.
 - Better handling of http response errors.
 - In `web.monitor`, the estimated cost is only displayed when available; avoid "Unable to get cost" warning.
 - In `PolySlab.from_gds`, the selected polygons are first merged if possible, before the `PolySlab`-s are made. This avoids bugs e.g. in the case of slanted walls.

## [1.3.2] - 2022-4-30

### Fixed

 - Bug in nonuniform mesh where the simulation background medium may be taken into account if higher than other structures overriding it.

## [1.3.1] - 2022-4-29

### Added

### Changed

 - The `copy()` method of Tidy3d components is deep by default.
 - Maximum allowed number of distinct materials is now 65530.

### Fixed

 - Monitor/source opacity values also applied to associated arrows.
 - Auto meshing in the presence of symmetries ignores anything outside of the main symmetry quadrant.
 - If an interface is completely covered by another structure, it is ignored by the mesher.

## [1.3.0] - 2022-4-26

### Added

- New `grid_spec` Field in `Simulation` that allows more flexibility in defining the mesh.
- `GridSpec1d` class defining how the meshing along each dimension should be done, with sublcasses `UniformGrid` and `CustomGrid` that cover the functionality 
  previously offered by supplying a float or a list of floats to `Simulation.grid_size`. New functionality offered by `AutoGrid` subclass, with the 
  mesh automatically generated based on the minimum required steps per wavelength.
- New `PointDipole` source.
- Opacity kwargs for monitor and source in `sim.plot`.
- Separated `plotly`-based requirements from core requrements file, can be added with `"pip install tidy3d-beta[plotly]"`.

### Changed
- `Simulation.grid_spec` uses the default `GridSpec`, which has `AutoGrid(min_steps_per_wvl=10)` in each direction. To initialize a `Simulation` then it is no 
  longer needed to provide grid information, if sources are added to the simulation. Otherwise an error will be raised asking to provide a wavelength for the auto mesh.
- `VolumeSource` is now called `UniformCurrentSource`.
- S-matrix module now places the monitors exactly at the port locations and offsets the source slightly for numerical reasons (more accurate).
- Fixed bug in `PolySlab` visualization with sidewalls.
- Inheritance structure of `Source` reorganized.
- Better handling of only one `td.inf` in `Box.from_bounds`.
- Added proper label to intensity plots.
- Made all attributes `Field()` objects in `data.py` to clean up docs.
- Proper handling of `Medium.eps_model` at frequency of `td.inf` and `None`.

### Removed
- `Simulation.grid_size` is removed in favor of `Simulation.grid_spec`.

## [1.2.2] - 2022-4-16

### Added
- `SimulationDataApp` GUI for visualizing contents of `SimulationData` in `tidy3d.plugings`.
- `SimulationPlotly` interface for generating `Simulation.plot()` figures using `plotly` instead of `matplotlib`.
- New `PermittivityMonitor` and `PermittivityData` to store the complex relative permittivity as used in the simulation.
- The maximum credit cost for a simulation can now be queried using `web.estimate_cost`. It is also displayed by default during `web.upload`.

### Changed
- Faster plotting for matplotlib and plotly.
- `SimulationData` normalization keeps track of source index and can be normalized when loading directly from .hdf5 file.
- Monitor data with symmetries now store the minimum required data to file and expands the symmetries on the fly.
- Significant speedup in plotting complicated simulations without patch transparency.
- When a list of `dl` is provided as a `grid_size` along a given direction, the grid is placed such that the total size `np.sum(dl)` is centered at the simulation center.
  Previously, a grid boundary was always placed at the simulation center.

## [1.2.1] - 2022-3-30

### Added

### Changed

- `webapi` functions now only authenticate when needed.
- Credentials storing folder only created when needed.
- Added maximum number of attemtps in authentication.
- Made plotly plotting faster.
- Cached Simulation.medium and Simulation.medium_map computation.

## [1.2.0] - 2022-3-28

### Added
- `PolySlab` geometries support dilation and angled sidewalls.
- Percent done monitoring of jobs running longer than 10 seconds.
- Can use vectorized spherical coordinates in `tidy3d.plugins.Near2Far`.
- `ModeSolver` returns a `ModeSolverData` object similar to `SimulationData`, containing all the information about the modes.
- `ModeFieldMonitor` and `ModeFieldData` allow the results of a mode solve run server-side to be stored.
- Plotting of `ModeFieldData` fields in `SimulationData.plot_field` and `ModeSolverData.plot_field`.
- Ordering of modes by polarization fraction can be specified in `ModeSpec`.
- Angled mode sources.

### Changed
- Significant speed improvement for `Near2Far` calculations.
- `freq` no longer passed to `ModeSolver` upon init, instead a list of `freqs` passed to `ModeSolver.solve`.
- Mode solver now returns `ModeSolverData` object containing information about the mode fields and propagation constants as data arrays over frequency and mode index.
- Reorganized some of the internal `Source` classes.
- Major improvements to `Batch` objects. `Batch.run()` returns a `BatchData` object that maps `task_name` to `SimulationData`.
- Infinity stored as `str` in json outputs, conforming to json file specifications.
- No longer need to specify one of `x/y/z` in `SimulationData.plot_field` if the monitor has a zero-sized dimension.
- `Simulation.run_time` but must be > 0 to upload to server.

## [1.1.1] - 2022-3-2

### Added

### Changed

- Fixed issue where smatrix was not uploaded to pyPI.

## [1.1.0] - 2022-3-1

### Added

- `Simulation` symmetries now fully functional.
- Ability to perform near-to-far transformations from multiple surface monitors oriented along the x, y or z directions using `tidy3d.plugins.Near2Far`.
- `tidy3d.plugins.ComponentModeler` tool for scattering matrix calculations.

### Changed

- Major enhancements to near field to far field transformation tool: multiple monitors supported with arbitrary configuration, user control over sampling point density.
- Fixed visualization bug in symmetry.

## [1.0.2] - 2022-2-24

### Added
 - Clarified license terms to not include scripts written using the tidy3d python API.
 - Simulation symmetries are now enabled but currently only affect the mode solver, if the mode plane lies on the simulation center and there's a symmetry.
 - Validator that mode objects with symmetries are either entirely in the main quadrant, or lie on the symmetry axis.
- `Simulation.plotly()` makes a plotly figure of the cross section.
- Dispersion fitter can parse urls from refractiveindex.info
 - Clarified license terms to not include scripts written using the tidy3d python API.

### Changed
- Fixed a bug in python 3.6 where polyslab vertices loaded differently from file.

## [1.0.1] - 2022-2-16

### Added
- `Selmeier.from_dispersion()` method to quickly make a single-pole fit for lossless weakly dispersive materials.
- Stable dispersive material fits via webservice.
- Allow to load dispersive data directly by providing URL to txt or csv file
- Validates simulation based on discretized size.

### Changed
- `Polyslab.from_gds` returns a list of `PolySlab` objects imported from all polygons in given layer and dtype, can optionally specify single dtype.
- Warning about structure close to PML disabled if Absorber type.
- Source dft now ignores insignificant time amplitudes for speed.
- New color schemes for plots.

## [1.0.0] - 2022-1-31

### Added
- Stable dispersive material fits via webservice.

### Changed
- Refined and updated documentation.

## [0.2.0] - 2022-1-29

### Added

- `FieldMonitor.surface()` to split volume monitors into their surfaces.
- Units and annotation to data.
- Faster preprocessing.
- Web authentication using environment variables `TIDY3D_USER` and `TIDY3D_PASS`.
- `callback_url` in web API to put job metadata when a job is finished.
- Support for non uniform grid size definition.
- Gaussian beam source.
- Automated testing through tox and github actions.

## [0.1.1] - 2021-11-09
### Added

- PML parameters and padding Grid with pml pixels by [@momchil-flex](https://github.com/momchil-flex) in #64
- Documentation by [@tylerflex](https://github.com/tylerflex) in #63
- Gds import from [@tylerflex](https://github.com/tylerflex) in #69
- Loggin by [@tylerflex](https://github.com/tylerflex) in #70
- Multi-pole Drude medium by [@weiliangjin2021](https://github.com/weiliangjin2021) in #73
- Mode Solver: from [@tylerflex](https://github.com/tylerflex) in #74
- Near2Far from [@tylerflex](https://github.com/tylerflex) in #77

### Changed
- Separated docs from [@tylerflex](https://github.com/tylerflex) in #78

## [0.1.0] - 2021-10-21

### Added
- Web API implemented by converting simulations to old tidy3D

## Alpha Release Changes

### 22.1.1
- Solver speed improvement (gain depending on simulation + hardware details).
- Bringing the speed of the non-angled mode solver back to pre-21.4.2 levels.

### 21.4.4
- Improvements to subpixel averaging for dispersive materials.
- Enabled web login using environment variables ``TIDY3D_USER`` and ``TIDY3D_PASS``.

### 21.4.3
- Bugfix when running simulation with zero ``run_time``.
- More internal logging.
- Fixed unstable ``'Li1993_293K'`` variant of ``cSi`` in the material library.

### 21.4.2.2
- Bugfix when downloading data on Windows.
- Bugfix in material fitting tool when target tolerance is not reached.

### 21.4.2
- New Gaussian beam source and `example usage <examples/GratingCoupler.html>`__.
- Modal sources and monitors in bent and in angled waveguides with `tutorial <examples/Modes_bent_angled.html>`__.
- Nyquist-limit sampling in frequency-domain monitors (much faster without loss of accuracy).
- Support for Drude model of material dispersion.
- Small bugfixes to some of the other dispersion models.
- PEC boundaries applied by default at the truncation of any boundary with PML, avoiding potential
   issues with using periodic boundaries under the PML instead.
- Source normalization no longer adding a spurious frequency-dependent phase to the fields.
- Fixed bug in unpacking monitor fields with symmetries and ``interpolate=False``.
- Lots of streamlining on the backend side.

### 21.4.1
- Fixed bug with zero-size monitor plotting.
- Fixed bug with empty simulation run introduced in 21.4.0.

### 21.4.0
- A few small fixes.


### 21.3.1.6
- Fixed nonlinear constraint in dispersive material fitting tool.
- Fixed potential issue when a monitor stores neither `'E'` nor `'H'`.
- Fixed some backwards compatibility issues introduced in 21.3.1.5.


### 21.3.1.5
 - Frequency monitors can now optionally store the complex permittivity at the same locations where 
   the E-fields are recorded, at the monitor frequencies.
 - Frequency monitors now also have an `'interpolate'` keyword, which defaults to `True` and 
   reproduces the behavior of previous versions. If set to `False`, however, the raw fields 
   evaluated at their corresponding Yee grid locations are returned, instead of the fields interpolated 
   to the Yee cell centers. This also affects the returned permittivity, if requested.
 - Reorganized internal source time dependence handling, enabling more complicated functionality 
   in the future, like custom source time.
 - Total field in the simulation now sampled at the time step of the peak of the source time dependence,
   for better estimation of the shutoff factor.
 - A number of bug fixes, especially in the new plotting introduced in 21.3.1.4.

### 21.3.1.4
- Reorganized plotting:
- Speeding up structure visualizations.
- Structures now shown based on primitive definitions rather than grid discretization. This 
    then shows the physical structures but not what the simulation "sees". Will add an option to 
    display the grid lines in next version.
- Bumped down matplotlib version requirement to 3.2 and python version requirement to 3.6.
- Improved handling of PEC interfaces.- Reorganized and extended internal logging.
- Added ``tidy3d.__version__``.
- A number of fixes to the example notebooks and the colab integration.

### 21.3.1.3
- Bumping back python version requirement from 3.8 to 3.7.

### 21.3.1.2
- Hotfix to an internal bug in some simulation runs.

### 21.3.1.1
- New dispersion fitting tool for material data and accompanying `tutorial <examples/Fitting.html>`__.
- (`beta`) Non-uniform Cartesian meshing now supported. The grid coordinates are provided
   by hand to `Simulation`. Next step is implementing auto-meshing.
- `DispersionModel` objects can now be directly used as materials.
- Fixed bug to `Cylinder` subpixel averaging.
- Small bugs fixes/added checks for some edge cases.

### 21.3.1.0
- Rehash of symmetries and support for mode sources and monitors with symmetries.
- Anisotropic materials (diagonal epsilon tensor).
- Rehashed error handling to output more runtime errors to tidy3d.log.
- Job and Batch classes for better simulation handling (eventually to fully replace webapi functions).
- A large number of small improvements and bug fixes.

[Unreleased]: https://github.com/flexcompute/tidy3d/compare/v2.1.1...develop
[2.1.1]: https://github.com/flexcompute/tidy3d/compare/v2.1.0...v2.1.1
[2.1.0]: https://github.com/flexcompute/tidy3d/compare/v2.0.3...v2.1.0
[2.0.3]: https://github.com/flexcompute/tidy3d/compare/v2.0.2...v2.0.3
[2.0.2]: https://github.com/flexcompute/tidy3d/compare/v2.0.1...v2.0.2
[2.0.1]: https://github.com/flexcompute/tidy3d/compare/v1.10.0...v2.0.1
[1.10.0]: https://github.com/flexcompute/tidy3d/compare/v1.9.3...v1.10.0
[1.9.3]: https://github.com/flexcompute/tidy3d/compare/v1.9.2...v1.9.3
[1.9.2]: https://github.com/flexcompute/tidy3d/compare/v1.9.1...v1.9.2
[1.9.1]: https://github.com/flexcompute/tidy3d/compare/v1.9.0...v1.9.1
[1.9.0]: https://github.com/flexcompute/tidy3d/compare/v1.8.4...v1.9.0
[1.8.4]: https://github.com/flexcompute/tidy3d/compare/v1.8.3...v1.8.4
[1.8.3]: https://github.com/flexcompute/tidy3d/compare/v1.8.2...v1.8.3
[1.8.2]: https://github.com/flexcompute/tidy3d/compare/v1.8.1...v1.8.2
[1.8.1]: https://github.com/flexcompute/tidy3d/compare/v1.8.0...v1.8.1
[1.8.0]: https://github.com/flexcompute/tidy3d/compare/v1.7.1...v1.8.0
[1.7.1]: https://github.com/flexcompute/tidy3d/compare/v1.7.0...v1.7.1
[1.7.0]: https://github.com/flexcompute/tidy3d/compare/v1.6.3...v1.7.0
[1.6.3]: https://github.com/flexcompute/tidy3d/compare/v1.6.2...v1.6.3
[1.6.2]: https://github.com/flexcompute/tidy3d/compare/v1.6.1...v1.6.2
[1.6.1]: https://github.com/flexcompute/tidy3d/compare/v1.6.0...v1.6.1
[1.6.0]: https://github.com/flexcompute/tidy3d/compare/v1.5.0...v1.6.0
[1.5.0]: https://github.com/flexcompute/tidy3d/compare/v1.4.1...v1.5.0
[1.4.1]: https://github.com/flexcompute/tidy3d/compare/v1.4.0...v1.4.1
[1.4.0]: https://github.com/flexcompute/tidy3d/compare/v1.3.3...v1.4.0
[1.3.3]: https://github.com/flexcompute/tidy3d/compare/v1.3.2...v1.3.3
[1.3.2]: https://github.com/flexcompute/tidy3d/compare/v1.3.1...v1.3.2
[1.3.1]: https://github.com/flexcompute/tidy3d/compare/v1.3.0...v1.3.1
[1.3.0]: https://github.com/flexcompute/tidy3d/compare/v1.2.2...v1.3.0
[1.2.2]: https://github.com/flexcompute/tidy3d/compare/v1.2.1...v1.2.2
[1.2.1]: https://github.com/flexcompute/tidy3d/compare/v1.2.0...v1.2.1
[1.2.0]: https://github.com/flexcompute/tidy3d/compare/v1.1.1...v1.2.0
[1.1.1]: https://github.com/flexcompute/tidy3d/compare/v1.1.0...v1.1.1
[1.1.0]: https://github.com/flexcompute/tidy3d/compare/v1.0.2...v1.1.0
[1.0.2]: https://github.com/flexcompute/tidy3d/compare/v1.0.1...v1.0.2
[1.0.1]: https://github.com/flexcompute/tidy3d/compare/v1.0.0...v1.0.1
[1.0.0]: https://github.com/flexcompute/tidy3d/compare/v0.2.0...v1.0.0
[0.2.0]: https://github.com/flexcompute/tidy3d/compare/0.1.1...v0.2.0
[0.1.1]: https://github.com/flexcompute/tidy3d/compare/0.1.0...0.1.1
[0.1.0]: https://github.com/flexcompute/tidy3d/releases/tag/0.1.0<|MERGE_RESOLUTION|>--- conflicted
+++ resolved
@@ -7,8 +7,6 @@
 
 ### Added
 - `web.test()` to simply test if the authentication is configured correctly and raise exception otherwise.
-<<<<<<< HEAD
-=======
 - Add `SimulationTask.get_running_tasks()` to get a list of running tasks from the server.
 - Argument `scale` to `ModeSolver.plot_field` to control plot scaling.
 - Retry for set number of seconds in web functions if internet connection error.
@@ -16,7 +14,6 @@
 - `run_local` and `run_async_local` options in `tidy3d.plugins.adjoint.web` to provide way to run adjoint processing locally.
 - `JaxPolySlab` in `adjoint` plugin, which can track derivatives through its `.vertices`.
 - Fully anisotropic medium class (`FullyAnisotropicMedium`) that allows to simulate materials with permittivity and conductivity tensors oriented arbitrary with respect to simulation grid.
->>>>>>> 23b23d6d
 
 ### Changed
 - Perfect electric conductors (PECs) are now modeled as high-conductivity media in both the frontend and backend mode solvers, and their presence triggers the use of a preconditioner to improve numerical stability and robustness. Consequently, the mode solver provides more accurate eigenvectors and field distributions when PEC structures are present.
