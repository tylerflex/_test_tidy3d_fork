"""Solve for modes in a 2D cross-sectional plane in a simulation, assuming translational
invariance along a given propagation axis.
"""

from typing import List, Tuple, Dict

import numpy as np
import pydantic
import xarray as xr

from ...log import log
from ...components.base import Tidy3dBaseModel, cached_property
from ...components.geometry import Box
from ...components.simulation import Simulation
from ...components.grid.grid import Grid
from ...components.mode import ModeSpec
from ...components.monitor import ModeSolverMonitor, ModeMonitor
from ...components.source import ModeSource, SourceTime
from ...components.types import Direction, FreqArray, Ax, Literal, Axis, Symmetry
from ...components.types import ArrayComplex3D, ArrayComplex4D, ArrayFloat1D
from ...components.data.data_array import ModeIndexDataArray, ScalarModeFieldDataArray
from ...components.data.data_array import FreqModeDataArray
from ...components.data.sim_data import SimulationData
from ...components.data.monitor_data import ModeSolverData
from ...exceptions import ValidationError
from ...constants import C_0
from .solver import compute_modes


<<<<<<< HEAD
FIELD = Tuple[ArrayLike[complex, 3], ArrayLike[complex, 3], ArrayLike[complex, 3]]
=======
FIELD = Tuple[ArrayComplex3D, ArrayComplex3D, ArrayComplex3D]
>>>>>>> f097761f
MODE_MONITOR_NAME = "<<<MODE_SOLVER_MONITOR>>>"

# Warning for field intensity at edges over total field intensity larger than this value
FIELD_DECAY_CUTOFF = 1e-2


class ModeSolver(Tidy3dBaseModel):
    """Interface for solving electromagnetic eigenmodes in a 2D plane with translational
    invariance in the third dimension.
    """

    simulation: Simulation = pydantic.Field(
        ..., title="Simulation", description="Simulation defining all structures and mediums."
    )

    plane: Box = pydantic.Field(
        ..., title="Plane", description="Cross-sectional plane in which the mode will be computed."
    )

    mode_spec: ModeSpec = pydantic.Field(
        ...,
        title="Mode specification",
        description="Container with specifications about the modes to be solved for.",
    )

    freqs: FreqArray = pydantic.Field(
        ..., title="Frequencies", description="A list of frequencies at which to solve."
    )

    @pydantic.validator("plane", always=True)
    def is_plane(cls, val):
        """Raise validation error if not planar."""
        if val.size.count(0.0) != 1:
            raise ValidationError(f"ModeSolver plane must be planar, given size={val}")
        return val

    @pydantic.validator("freqs", always=True)
    def freqs_not_empty(cls, val):
        """Raise validation error if ``freqs`` is an empty Tuple."""
        if len(val) == 0:
            raise ValidationError("ModeSolver 'freqs' must be a non-empty tuple.")
        return val

    @cached_property
    def normal_axis(self) -> Axis:
        """Axis normal to the mode plane."""
        return self.plane.size.index(0.0)

    @cached_property
    def solver_symmetry(self) -> Tuple[Symmetry, Symmetry]:
        """Get symmetry for solver for propagation along self.normal axis."""
        mode_symmetry = list(self.simulation.symmetry)
        for dim in range(3):
            if self.simulation.center[dim] != self.plane.center[dim]:
                mode_symmetry[dim] = 0
        _, solver_sym = self.plane.pop_axis(mode_symmetry, axis=self.normal_axis)
        return solver_sym

    @cached_property
    def _solver_grid(self) -> Grid:
        """Grid for the mode solver, including extension in the normal direction, which is needed
        to get epsilon from the simulation. The mode fields coordinate along the normal direction
        will be reset to the exact plane position after the solve."""
        plane_sym = self.simulation.min_sym_box(self.plane)
        boundaries = self.simulation.discretize(plane_sym, extend=True).boundaries.to_list
        # Do not extend if simulation has a single pixel along a dimension
        for dim, num_cells in enumerate(self.simulation.grid.num_cells):
            if num_cells <= 1:
                boundaries[dim] = self.simulation.grid.boundaries.to_list[dim]
        # Remove extension on the min side if symmetry present
        bounds_norm, bounds_plane = plane_sym.pop_axis(boundaries, self.normal_axis)
        bounds_plane = list(bounds_plane)
        for dim, sym in enumerate(self.solver_symmetry):
            if sym != 0:
                bounds_plane[dim] = bounds_plane[dim][1:]
        boundaries = plane_sym.unpop_axis(bounds_norm, bounds_plane, axis=self.normal_axis)
        return Grid(boundaries=dict(zip("xyz", boundaries)))

    def solve(self) -> ModeSolverData:
        """:class:`.ModeSolverData` containing the field and effective index data.

        Returns
        -------
        ModeSolverData
            :class:`.ModeSolverData` object containing the effective index and mode fields.
        """
        return self.data

    @cached_property
    def data_raw(self) -> ModeSolverData:
        """:class:`.ModeSolverData` containing the field and effective index on unexpanded grid.

        Returns
        -------
        ModeSolverData
            :class:`.ModeSolverData` object containing the effective index and mode fields.
        """

        _, _solver_coords = self.plane.pop_axis(
            self._solver_grid.boundaries.to_list, axis=self.normal_axis
        )

        # Compute and store the modes at all frequencies
        n_complex, fields = self._solve_all_freqs(
            coords=_solver_coords, symmetry=self.solver_symmetry
        )

        # start a dictionary storing the data arrays for the ModeSolverData
        index_data = ModeIndexDataArray(
            np.stack(n_complex, axis=0),
            coords=dict(
                f=list(self.freqs),
                mode_index=np.arange(self.mode_spec.num_modes),
            ),
        )
        data_dict = {"n_complex": index_data}

        # Construct and add all the data for the fields
        for field_name in ("Ex", "Ey", "Ez", "Hx", "Hy", "Hz"):

            xyz_coords = self._solver_grid[field_name].to_list
            # Snap to plane center along normal direction
            xyz_coords[self.normal_axis] = [self.plane.center[self.normal_axis]]
            # Snap to simulation center if simulation is 0D along a tangential dimension
            _, plane_axes = self.plane.pop_axis([0, 1, 2], axis=self.normal_axis)
            for plane_axis in plane_axes:
                if len(xyz_coords[plane_axis]) == 1:
                    xyz_coords[plane_axis] = [self.simulation.center[plane_axis]]

            scalar_field_data = ScalarModeFieldDataArray(
                np.stack([field_freq[field_name] for field_freq in fields], axis=-2),
                coords=dict(
                    x=xyz_coords[0],
                    y=xyz_coords[1],
                    z=xyz_coords[2],
                    f=list(self.freqs),
                    mode_index=np.arange(self.mode_spec.num_modes),
                ),
            )
            data_dict[field_name] = scalar_field_data

        # finite grid corrections
        grid_factors = self._grid_correction(index_data)

        # make mode solver data
        mode_solver_monitor = self.to_mode_solver_monitor(name=MODE_MONITOR_NAME)
        mode_solver_data = ModeSolverData(
            monitor=mode_solver_monitor,
            symmetry=self.simulation.symmetry,
            symmetry_center=self.simulation.center,
            grid_expanded=self.simulation.discretize(self.plane, extend=True),
            grid_primal_correction=grid_factors[0],
            grid_dual_correction=grid_factors[1],
            **data_dict,
        )
        self._field_decay_warning(mode_solver_data.symmetry_expanded_copy)

        # normalize modes
        scaling = np.sqrt(np.abs(mode_solver_data.flux))
        mode_solver_data = mode_solver_data.copy(
            update={
                key: field / scaling for key, field in mode_solver_data.field_components.items()
            }
        )

        # sort modes if requested
        if self.mode_spec.track_freq and len(self.freqs) > 1:
            mode_solver_data = mode_solver_data.overlap_sort(self.mode_spec.track_freq)

        return mode_solver_data

    @cached_property
    def data(self) -> ModeSolverData:
        """:class:`.ModeSolverData` containing the field and effective index data.

        Returns
        -------
        ModeSolverData
            :class:`.ModeSolverData` object containing the effective index and mode fields.
        """
        mode_solver_data = self.data_raw
        return mode_solver_data.symmetry_expanded_copy

    @cached_property
    def sim_data(self) -> SimulationData:
        """:class:`.SimulationData` object containing the :class:`.ModeSolverData` for this object.

        Returns
        -------
        SimulationData
            :class:`.SimulationData` object containing the effective index and mode fields.
        """
        monitor_data = self.data
        new_monitors = list(self.simulation.monitors) + [monitor_data.monitor]
        new_simulation = self.simulation.copy(update=dict(monitors=new_monitors))
        return SimulationData(simulation=new_simulation, data=(monitor_data,))

    def _get_epsilon(self, freq: float) -> ArrayComplex4D:
        """Compute the diagonal components of the epsilon tensor in the plane."""

        eps_xx = self.simulation.epsilon_on_grid(self._solver_grid, "Ex", freq)
        eps_yy = self.simulation.epsilon_on_grid(self._solver_grid, "Ey", freq)
        eps_zz = self.simulation.epsilon_on_grid(self._solver_grid, "Ez", freq)

        return np.stack((eps_xx, eps_yy, eps_zz), axis=0)

    def _solver_eps(self, freq: float) -> ArrayComplex4D:
        """Get the diagonal permittivity in the shape needed to be supplied to the sovler, with the
        normal axis rotated to z."""

        # Get diagonal epsilon components in the plane
        eps_diag = self._get_epsilon(freq)

        # get rid of normal axis
        eps_diag = np.take(eps_diag, indices=[0], axis=1 + self.normal_axis)
        eps_diag = np.squeeze(eps_diag, axis=1 + self.normal_axis)

        # swap axes to plane coordinates (normal_axis goes to z)
        eps_zz, (eps_xx, eps_yy) = self.plane.pop_axis(eps_diag, axis=self.normal_axis)

        # construct eps to feed to mode solver
        return np.stack((eps_xx, eps_yy, eps_zz), axis=0)

    def _solve_all_freqs(
        self,
        coords: Tuple[ArrayFloat1D, ArrayFloat1D],
        symmetry: Tuple[Symmetry, Symmetry],
    ) -> Tuple[List[float], List[Dict[str, ArrayComplex4D]]]:
        """Call the mode solver at all requested frequencies."""

        fields = []
        n_complex = []
        for freq in self.freqs:
            n_freq, fields_freq = self._solve_single_freq(
                freq=freq, coords=coords, symmetry=symmetry
            )
            fields.append(fields_freq)
            n_complex.append(n_freq)

        return n_complex, fields

    def _solve_single_freq(  # pylint:disable=too-many-locals
        self,
        freq: float,
        coords: Tuple[ArrayFloat1D, ArrayFloat1D],
        symmetry: Tuple[Symmetry, Symmetry],
    ) -> Tuple[float, Dict[str, ArrayComplex4D]]:
        """Call the mode solver at a single frequency.
        The fields are rotated from propagation coordinates back to global coordinates.
        """

        solver_fields, n_complex = compute_modes(
            eps_cross=self._solver_eps(freq),
            coords=coords,
            freq=freq,
            mode_spec=self.mode_spec,
            symmetry=symmetry,
        )

        fields = {key: [] for key in ("Ex", "Ey", "Ez", "Hx", "Hy", "Hz")}
        for mode_index in range(self.mode_spec.num_modes):
            # Get E and H fields at the current mode_index
            ((Ex, Ey, Ez), (Hx, Hy, Hz)) = self._process_fields(solver_fields, mode_index)

            # Note: back in original coordinates
            fields_mode = {"Ex": Ex, "Ey": Ey, "Ez": Ez, "Hx": Hx, "Hy": Hy, "Hz": Hz}
            for field_name, field in fields_mode.items():
                fields[field_name].append(field)

        for field_name, field in fields.items():
            fields[field_name] = np.stack(field, axis=-1)

        return n_complex, fields

    def _rotate_field_coords(self, field: FIELD) -> FIELD:
        """Move the propagation axis=z to the proper order in the array."""
        f_x, f_y, f_z = np.moveaxis(field, source=3, destination=1 + self.normal_axis)
        return np.stack(self.plane.unpop_axis(f_z, (f_x, f_y), axis=self.normal_axis), axis=0)

    def _process_fields(
        self, mode_fields: ArrayComplex4D, mode_index: pydantic.NonNegativeInt
    ) -> Tuple[FIELD, FIELD]:
        """Transform solver fields to simulation axes, set gauge, and check decay at boundaries."""

        # Separate E and H fields (in solver coordinates)
        E, H = mode_fields[..., mode_index]

        # Set gauge to highest-amplitude in-plane E being real and positive
        ind_max = np.argmax(np.abs(E[:2]))
        phi = np.angle(E[:2].ravel()[ind_max])
        E *= np.exp(-1j * phi)
        H *= np.exp(-1j * phi)

        # Rotate back to original coordinates
        (Ex, Ey, Ez) = self._rotate_field_coords(E)
        (Hx, Hy, Hz) = self._rotate_field_coords(H)

        # apply -1 to H fields if a reflection was involved in the rotation
        if self.normal_axis == 1:
            Hx *= -1
            Hy *= -1
            Hz *= -1

        return ((Ex, Ey, Ez), (Hx, Hy, Hz))

    def _field_decay_warning(self, field_data: ModeSolverData):
        """Warn if any of the modes do not decay at the edges."""
        _, plane_dims = self.plane.pop_axis(["x", "y", "z"], axis=self.normal_axis)
        field_sizes = field_data.Ex.sizes
        for freq_index in range(field_sizes["f"]):
            for mode_index in range(field_sizes["mode_index"]):
                e_edge, e_norm = 0, 0
                # Sum up the total field intensity
                for E in (field_data.Ex, field_data.Ey, field_data.Ez):
                    e_norm += np.sum(np.abs(E[{"f": freq_index, "mode_index": mode_index}]) ** 2)
                # Sum up the field intensity at the edges
                if field_sizes[plane_dims[0]] > 1:
                    for E in (field_data.Ex, field_data.Ey, field_data.Ez):
                        isel = {plane_dims[0]: [0, -1], "f": freq_index, "mode_index": mode_index}
                        e_edge += np.sum(np.abs(E[isel]) ** 2)
                if field_sizes[plane_dims[1]] > 1:
                    for E in (field_data.Ex, field_data.Ey, field_data.Ez):
                        isel = {plane_dims[1]: [0, -1], "f": freq_index, "mode_index": mode_index}
                        e_edge += np.sum(np.abs(E[isel]) ** 2)
                # Warn if needed
                if e_edge / e_norm > FIELD_DECAY_CUTOFF:
                    log.warning(
                        f"Mode field at frequency index {freq_index}, mode index {mode_index} does "
                        "not decay at the plane boundaries."
                    )

    def _grid_correction(
        self, n_complex: ModeIndexDataArray
    ) -> [FreqModeDataArray, FreqModeDataArray]:
        """Return a copy of the :class:`.ModeSolverData` with the fields renormalized to account
        for propagation on a finite grid along the propagation direction. The fields are assumed to
        have ``E exp(1j k r)`` dependence on the finite grid and are then resampled using linear
        interpolation to the exact position of the mode plane. This is needed to correctly compute
        overlap with fields that come from a :class:`.FieldMonitor` placed in the same grid.

        Parameters
        ----------
        grid : :class:`.Grid`
            Numerical grid on which the modes are assumed to propagate.

        Returns
        -------
        :class:`.ModeSolverData`
            Copy of the data with renormalized fields.
        """
        normal_pos = self.plane.center[self.normal_axis]
        normal_dim = "xyz"[self.normal_axis]

        # Primal and dual grid along the normal direction,
        # i.e. locations of the tangential E-field and H-field components, respectively
        grid = self.simulation.grid
        normal_primal = grid.boundaries.to_list[self.normal_axis]
        normal_primal = xr.DataArray(normal_primal, coords={normal_dim: normal_primal})
        normal_dual = grid.centers.to_list[self.normal_axis]
        normal_dual = xr.DataArray(normal_dual, coords={normal_dim: normal_dual})

        # Propagation phase at the primal and dual locations. The k-vector is along the propagation
        # direction, so angle_theta has to be taken into account. The distance along the propagation
        # direction is the distance along the normal direction over cosine(theta).
        cos_theta = np.cos(self.mode_spec.angle_theta)
        k_vec = 2 * np.pi * n_complex * n_complex.f / C_0 / cos_theta
        phase_primal = np.exp(1j * k_vec * (normal_primal - normal_pos))
        phase_dual = np.exp(1j * k_vec * (normal_dual - normal_pos))

        # Fields are modified by a linear interpolation to the exact monitor position
        if normal_primal.size > 1:
            phase_primal = phase_primal.interp(**{normal_dim: normal_pos})
        else:
            phase_primal = phase_primal.squeeze(dim=normal_dim)
        if normal_dual.size > 1:
            phase_dual = phase_dual.interp(**{normal_dim: normal_pos})
        else:
            phase_dual = phase_dual.squeeze(dim=normal_dim)

        return FreqModeDataArray(phase_primal), FreqModeDataArray(phase_dual)

    def to_source(
        self,
        source_time: SourceTime,
        direction: Direction,
        mode_index: pydantic.NonNegativeInt = 0,
    ) -> ModeSource:
        """Creates :class:`.ModeSource` from a :class:`.ModeSolver` instance plus additional
        specifications.

        Parameters
        ----------
        source_time: :class:`.SourceTime`
            Specification of the source time-dependence.
        direction : Direction
            Whether source will inject in ``"+"`` or ``"-"`` direction relative to plane normal.
        mode_index : int = 0
            Index into the list of modes returned by mode solver to use in source.

        Returns
        -------
        :class:`.ModeSource`
            Mode source with specifications taken from the ModeSolver instance and the method
            inputs.
        """

        return ModeSource(
            center=self.plane.center,
            size=self.plane.size,
            source_time=source_time,
            mode_spec=self.mode_spec,
            mode_index=mode_index,
            direction=direction,
        )

    def to_monitor(self, freqs: List[float], name: str) -> ModeMonitor:
        """Creates :class:`ModeMonitor` from a :class:`.ModeSolver` instance plus additional
        specifications.

        Parameters
        ----------
        freqs : List[float]
            Frequencies to include in Monitor (Hz).
        name : str
            Required name of monitor.

        Returns
        -------
        :class:`.ModeMonitor`
            Mode monitor with specifications taken from the ModeSolver instance and the method
            inputs.
        """

        return ModeMonitor(
            center=self.plane.center,
            size=self.plane.size,
            freqs=freqs,
            mode_spec=self.mode_spec,
            name=name,
        )

    def to_mode_solver_monitor(self, name: str) -> ModeSolverMonitor:
        """Creates :class:`ModeSolverMonitor` from a :class:`.ModeSolver` instance.

        Parameters
        ----------
        name : str
            Name of the monitor.

        Returns
        -------
        :class:`.ModeSolverMonitor`
            Mode monitor with specifications taken from the ModeSolver instance and ``name``.
        """
        return ModeSolverMonitor(
            size=self.plane.size,
            center=self.plane.center,
            mode_spec=self.mode_spec,
            freqs=self.freqs,
            name=name,
        )

    def plot_field(  # pylint:disable=too-many-arguments
        self,
        field_name: str,
        val: Literal["real", "imag", "abs"] = "real",
        eps_alpha: float = 0.2,
        robust: bool = True,
        vmin: float = None,
        vmax: float = None,
        ax: Ax = None,
        **sel_kwargs,
    ) -> Ax:
        """Plot the field for a :class:`.ModeSolverData` with :class:`.Simulation` plot overlayed.

        Parameters
        ----------
        field_name : str
            Name of `field` component to plot (eg. `'Ex'`).
            Also accepts `'E'` and `'H'` to plot the vector magnitudes of the electric and
            magnetic fields, and `'S'` for the Poynting vector.
        val : Literal['real', 'imag', 'abs', 'abs^2', 'dB'] = 'real'
            Which part of the field to plot.
        eps_alpha : float = 0.2
            Opacity of the structure permittivity.
            Must be between 0 and 1 (inclusive).
        robust : bool = True
            If True and vmin or vmax are absent, uses the 2nd and 98th percentiles of the data
            to compute the color limits. This helps in visualizing the field patterns especially
            in the presence of a source.
        vmin : float = None
            The lower bound of data range that the colormap covers. If ``None``, they are
            inferred from the data and other keyword arguments.
        vmax : float = None
            The upper bound of data range that the colormap covers. If ``None``, they are
            inferred from the data and other keyword arguments.
        ax : matplotlib.axes._subplots.Axes = None
            matplotlib axes to plot on, if not specified, one is created.
        sel_kwargs : keyword arguments used to perform ``.sel()`` selection in the monitor data.
            These kwargs can select over the spatial dimensions (``x``, ``y``, ``z``),
            frequency or time dimensions (``f``, ``t``) or `mode_index`, if applicable.
            For the plotting to work appropriately, the resulting data after selection must contain
            only two coordinates with len > 1.
            Furthermore, these should be spatial coordinates (``x``, ``y``, or ``z``).

        Returns
        -------
        matplotlib.axes._subplots.Axes
            The supplied or created matplotlib axes.
        """

        sim_data = self.sim_data
        sim_data.plot_field(
            field_monitor_name=MODE_MONITOR_NAME,
            field_name=field_name,
            val=val,
            eps_alpha=eps_alpha,
            robust=robust,
            vmin=vmin,
            vmax=vmax,
            ax=ax,
            **sel_kwargs,
        )<|MERGE_RESOLUTION|>--- conflicted
+++ resolved
@@ -27,11 +27,7 @@
 from .solver import compute_modes
 
 
-<<<<<<< HEAD
-FIELD = Tuple[ArrayLike[complex, 3], ArrayLike[complex, 3], ArrayLike[complex, 3]]
-=======
 FIELD = Tuple[ArrayComplex3D, ArrayComplex3D, ArrayComplex3D]
->>>>>>> f097761f
 MODE_MONITOR_NAME = "<<<MODE_SOLVER_MONITOR>>>"
 
 # Warning for field intensity at edges over total field intensity larger than this value
