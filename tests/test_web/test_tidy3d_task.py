--- conflicted
+++ resolved
@@ -141,9 +141,6 @@
     responses.add(
         responses.POST,
         f"{Env.current.web_api_endpoint}/tidy3d/projects/1234/tasks",
-<<<<<<< HEAD
-        match=[matchers.json_params_matcher({"taskName": "test task", "callbackUrl": None})],
-=======
         match=[
             matchers.json_params_matcher(
                 {
@@ -154,7 +151,6 @@
                 }
             )
         ],
->>>>>>> 23b23d6d
         json={
             "data": {
                 "taskId": "1234",
@@ -180,20 +176,12 @@
     responses.add(
         responses.POST,
         f"{Env.current.web_api_endpoint}/tidy3d/projects/1234/tasks",
-<<<<<<< HEAD
-        match=[matchers.json_params_matcher({"taskName": "test task", "callbackUrl": None})],
-=======
-        match=[
-            matchers.json_params_matcher(
-                {
-                    "taskName": "test task",
-                    "call_back_url": None,
-                    "simulationType": "tidy3d",
-                    "parentTasks": None,
-                }
-            )
-        ],
->>>>>>> 23b23d6d
+        match=[matchers.json_params_matcher({
+            "taskName": "test task",
+            "call_back_url": None,
+            "simulationType": "tidy3d",
+            "parentTasks": None,
+        })],
         json={
             "data": {
                 "taskId": "1234",
